--- conflicted
+++ resolved
@@ -26,7 +26,6 @@
 scikit-learn>=1.3.0
 selenium>=4.10.0
 faiss-cpu>=1.7.4
-<<<<<<< HEAD
 
 # Postgres + pgvector (Supabase support)
 psycopg2-binary>=2.9.9
@@ -35,8 +34,8 @@
 supabase>=2.5.0
 
 # Configuration
-=======
->>>>>>> 65769c75
+
+
 python-dotenv>=1.0.0
 pyyaml>=6.0
 tqdm>=4.65.0